import argparse
import os
import random
import time
import numpy as np
import torch
from sklearn.metrics import average_precision_score, roc_auc_score
from dgnn.cache.cache import Cache

import dgnn.models as models
from dgnn.config import get_default_config
from dgnn.temporal_sampler import TemporalSampler
from dgnn.utils import (build_dynamic_graph, get_project_root_dir,
                        load_dataset, load_feat, mfgs_to_cuda, get_batch,
                        node_to_dgl_blocks, RandEdgeSampler, get_pinned_buffers, prepare_input)
import dgnn.cache as caches

model_names = sorted(name for name in models.__dict__
                     if not name.startswith("__")
                     and callable(models.__dict__[name]))
cache_names = sorted(name for name in caches.__dict__
                     if not name.startswith("__")
                     and callable(caches.__dict__[name]))
print(cache_names)

datasets = ['REDDIT', 'GDELT', 'LASTFM', 'MAG', 'MOOC', 'WIKI']

parser = argparse.ArgumentParser()
parser.add_argument('--dataset', type=str,
                    default="LASTFM", help="dataset name")
parser.add_argument("--model", choices=model_names, default='TGN',
                    help="model architecture" +
                    '|'.join(model_names) +
                    '(default: tgn)')
parser.add_argument("--data", choices=datasets,
                    default='LASTFM', help="dataset:" +
                    '|'.join(datasets) + '(default: REDDIT)')
parser.add_argument("--cache", choices=cache_names,
                    default='LFUCache', help="cache:" +
                    '|'.join(cache_names) + '(default: LFUCache)')
parser.add_argument("--epoch", help="training epoch", type=int, default=100)
parser.add_argument("--lr", help='learning rate', type=float, default=0.0001)
parser.add_argument("--batch-size", help="batch size", type=int, default=600)
parser.add_argument("--num-workers", help="num workers", type=int, default=0)
parser.add_argument("--dropout", help="dropout", type=float, default=0.2)
parser.add_argument(
    "--attn-dropout", help="attention dropout", type=float, default=0.2)
parser.add_argument("--deliver-to-neighbors",
                    help='deliver to neighbors', action='store_true',
                    default=False)
parser.add_argument("--use-memory", help='use memory module',
                    action='store_true', default=True)
parser.add_argument("--no-sample", help='do not need sampling',
                    action='store_true', default=False)
parser.add_argument("--prop-time", help='use prop time',
                    action='store_true', default=False)
parser.add_argument("--no-neg", help='not using neg samples in sampling',
                    action='store_true', default=False)
parser.add_argument("--sample-layer", help="sample layer", type=int, default=1)
parser.add_argument("--sample-strategy",
                    help="sample strategy", type=str, default='recent')
parser.add_argument("--sample-neighbor",
                    help="how many neighbors to sample in each layer",
                    type=int, nargs="+", default=[10, 10])
parser.add_argument("--sample-history",
                    help="the number of snapshot", type=int, default=1)
parser.add_argument("--sample-duration",
                    help="snapshot duration", type=int, default=0)
parser.add_argument("--reorder", help="", type=int, default=0)
parser.add_argument("--graph-reverse",
                    help="build undirected graph", type=bool, default=True)
parser.add_argument('--rand_edge_features', type=int, default=1,
                    help='use random edge featrues')
parser.add_argument('--rand_node_features', type=int, default=0,
                    help='use random node featrues')
parser.add_argument("--seed", type=int, default=42)
parser.add_argument("--retrain", type=int, default=1e10)
args = parser.parse_args()


def set_seed(seed):
    random.seed(seed)
    np.random.seed(seed)
    torch.manual_seed(seed)
    torch.cuda.manual_seed_all(seed)


set_seed(args.seed)


def val(df, rand_sampler, sampler: TemporalSampler,
        model: torch.nn.Module, cache: Cache, node_feats: torch.Tensor,
        edge_feats: torch.Tensor, creterion: torch.nn.Module, neg_samples=1,
        no_neg=False, identity=False, deliver_to_neighbors=False):
    model.eval()
    val_losses = list()
    aps = list()
    aucs_mrrs = list()

    with torch.no_grad():
        total_loss = 0

        mfgs = None
        for i, (target_nodes, ts, eid) in enumerate(get_batch(df, rand_sampler, 1000)):
            if sampler is not None:
                if no_neg:
                    pos_root_end = target_nodes.shape[0] * 2 // 3
                    mfgs = sampler.sample(
                        target_nodes[:pos_root_end], ts[:pos_root_end])
                else:
                    mfgs = sampler.sample(target_nodes, ts)
            # if identity
            mfgs_deliver_to_neighbors = None
            if identity:
                mfgs_deliver_to_neighbors = mfgs
                mfgs = node_to_dgl_blocks(target_nodes, ts)

            mfgs_to_cuda(mfgs)
            # TODO: update caceh maybe False
            if cache is not None:
                mfgs = cache.fetch_feature(mfgs, update_cache=True)
            else:
                mfgs = prepare_input(
                    mfgs, node_feats, edge_feats, combine_first=False)
            pred_pos, pred_neg = model(mfgs, neg_samples)

            total_loss += creterion(pred_pos, torch.ones_like(pred_pos))
            total_loss += creterion(pred_neg, torch.zeros_like(pred_neg))
            y_pred = torch.cat([pred_pos, pred_neg], dim=0).sigmoid().cpu()
            y_true = torch.cat(
                [torch.ones(pred_pos.size(0)),
                 torch.zeros(pred_neg.size(0))], dim=0)
            if neg_samples > 1:
                aucs_mrrs.append(torch.reciprocal(torch.sum(pred_pos.squeeze(
                ) < pred_neg.squeeze().reshape(
                    neg_samples, -1), dim=0) + 1).type(torch.float))
            else:
                aucs_mrrs.append(roc_auc_score(y_true, y_pred))

            aps.append(average_precision_score(y_true, y_pred))

            model.update_mem_mail(target_nodes, ts, edge_feats, eid,
                                  mfgs_deliver_to_neighbors,
                                  deliver_to_neighbors)

        val_losses.append(float(total_loss))

    ap = float(torch.tensor(aps).mean())
    if neg_samples > 1:
        auc_mrr = float(torch.cat(aucs_mrrs).mean())
    else:
        auc_mrr = float(torch.tensor(aucs_mrrs).mean())
    return ap, auc_mrr


def train(args, path_saver, df, rand_sampler, val_df, val_rand_sampler,
          sampler, model, cache, node_feats, edge_feats, creterion, optimizer):

    epoch_time_sum = 0
    prev_ap = 1e10
    prev_auc = 1e10
    for e in range(args.epoch):
        print("Epoch {}".format(e))
        epoch_time_start = time.time()
        total_loss = 0
        sample_time = 0
        feature_time = 0
        train_time = 0
        fetch_all_time = 0
        update_node_time = 0
        update_edge_time = 0
        cache_edge_ratio_sum = 0
        cache_node_ratio_sum = 0
        cuda_time = 0

        model.train()

        model.mailbox_reset()
        time_start = torch.cuda.Event(enable_timing=True)
        sample_end = torch.cuda.Event(enable_timing=True)
        feature_end = torch.cuda.Event(enable_timing=True)
        cuda_end = torch.cuda.Event(enable_timing=True)
        train_end = torch.cuda.Event(enable_timing=True)
        for i, (target_nodes, ts, eid) in enumerate(get_batch(df, rand_sampler)):
            time_start.record()
            mfgs = None
            if sampler is not None:
                if args.no_neg:
                    pos_root_end = target_nodes.shape[0] * 2 // 3
                    mfgs = sampler.sample(
                        target_nodes[:pos_root_end], ts[:pos_root_end])
                else:
                    mfgs = sampler.sample(target_nodes, ts)

            # if identity
            mfgs_deliver_to_neighbors = None
            if args.arch_identity:
                mfgs_deliver_to_neighbors = mfgs
                mfgs = node_to_dgl_blocks(target_nodes, ts)
            sample_end.record()

            mfgs_to_cuda(mfgs)
            cuda_end.record()

            mfgs = prepare_input(
                mfgs, node_feats, edge_feats, combine_first=False)
            feature_end.record()
            # Train
            optimizer.zero_grad()

            # move pre_input_mail to forward()
            neg_sample = 0 if args.no_neg else 1
            pred_pos, pred_neg = model(mfgs, neg_samples=neg_sample)

            loss = creterion(pred_pos, torch.ones_like(pred_pos))
            loss += creterion(pred_neg, torch.zeros_like(pred_neg))
            total_loss += float(loss) * args.batch_size
            loss.backward()

            optimizer.step()

            # MailBox Update:
            model.update_mem_mail(target_nodes, ts, edge_feats, eid,
                                  mfgs_deliver_to_neighbors,
                                  args.deliver_to_neighbors)

            train_end.record()

            sample_time += time_start.elapsed_time(sample_end)
            cuda_time += sample_end.elapsed_time(cuda_end)
            feature_time += cuda_end.elapsed_time(feature_end)
            train_end.synchronize()
            train_time += feature_end.elapsed_time(train_end)

        epoch_time_end = time.time()
        epoch_time = epoch_time_end - epoch_time_start
        sample_time /= 1000
        cuda_time /= 1000
        feature_time /= 1000
        train_time /= 1000
        # with open("profile.txt", "a") as f:
        #     f.write("Epoch: {}\n".format(e))
        #     Epoch_time = 'Epoch time:{:.2f}s; dataloader time:{:.2f}s sample time:{:.2f}s; cuda time:{:.2f}s; feature time: {:.2f}s train time:{:.2f}s.; fetch time:{:.2f}s ; update node time:{:.2f}s; cache node ratio: {:.2f}; cache edge ratio: {:.2f}\n'.format(
        #         epoch_time, epoch_time - sample_time - feature_time - train_time - cuda_time, sample_time, cuda_time, feature_time, train_time, fetch_all_time, update_node_time, cache_node_ratio_sum / (i + 1), cache_edge_ratio_sum / (i + 1))
        #     f.write(Epoch_time)
        epoch_time_sum += epoch_time

        # Validation
        print("***Start validation at epoch {}***".format(e))
        val_start = time.time()
        ap, auc = val(val_df, val_rand_sampler, sampler, model, None, node_feats,
                      edge_feats, creterion, no_neg=args.no_neg,
                      identity=args.arch_identity,
                      deliver_to_neighbors=args.deliver_to_neighbors)
        val_end = time.time()
        val_time = val_end - val_start
        print("epoch train time: {} ; val time: {}; val ap:{:4f}; val auc:{:4f}"
              .format(epoch_time, val_time, ap, auc))
        # torch.save(model.state_dict(), path_saver)
        if abs(prev_ap - ap) < 1e-5:
            print("early stop at epoch: {}".format(e))
            break

        prev_ap = ap


path_saver = os.path.join(get_project_root_dir(),
                          '{}_{}_offline.pt'.format(args.model, args.data))

_, _, _, df = load_dataset(args.data)
phase1 = int(len(df) * 0.3)
phase1_train = int(phase1 * 0.9) + 1
phase1_train_df = df[:phase1_train]
phase1_val_df = df[phase1_train:phase1]
rand_sampler = RandEdgeSampler(
    phase1_train_df['src'].to_numpy(), phase1_train_df['dst'].to_numpy())
val_rand_sampler = RandEdgeSampler(
    phase1_val_df['src'].to_numpy(), phase1_val_df['dst'].to_numpy())

# use the full data to build graph
config = get_default_config(args.data)

# use all the edges to build graph
dgraph = build_dynamic_graph(
    df, **config,
    add_reverse=args.graph_reverse)

edge_count = dgraph.num_edges()
node_count = dgraph.num_vertices()
node_feats, edge_feats = load_feat(
    args.data, rand_de=args.rand_edge_features,
    rand_dn=args.rand_node_features,
    edge_count=edge_count, node_count=node_count)
# for test
node_feats = None

gnn_dim_node = 0 if node_feats is None else node_feats.shape[1]
gnn_dim_edge = 0 if edge_feats is None else edge_feats.shape[1]

model = models.__dict__[args.model](
    gnn_dim_node, gnn_dim_edge, dgraph.num_vertices())
model.cuda()

args.arch_identity = args.model in ['JODIE', 'APAN']

pinned_nfeat_buffs, pinned_efeat_buffs = get_pinned_buffers(
    args.sample_neighbor, args.sample_history, args.batch_size, node_feats, edge_feats)

if not args.no_sample:
    sampler = TemporalSampler(dgraph,
                              fanouts=args.sample_neighbor,
                              strategy=args.sample_strategy,
                              num_snapshots=args.sample_history,
                              snapshot_time_window=args.sample_duration,
                              prop_time=args.prop_time,
                              reverse=args.deliver_to_neighbors,
                              seed=args.seed)

creterion = torch.nn.BCEWithLogitsLoss()
optimizer = torch.optim.Adam(model.parameters(), lr=args.lr)

<<<<<<< HEAD
train(args, path_saver, phase1_train_df, rand_sampler,
      phase1_val_df, val_rand_sampler, sampler, model, None,
      node_feats, edge_feats, creterion, optimizer)

# phase1 training done
# update rand_sampler
rand_sampler.add_src_dst_list(phase1_val_df['src'].to_numpy(),
                              phase1_val_df['dst'].to_numpy())
=======
best_ap = 0
best_e = 0
best_auc = 0

epoch_time_sum = 0

prev_ap = 1e10

with open("profile_offline_{}.txt".format(args.model), "a") as f:
    f.write("\n")
    f.write("Data: {}\n".format(args.data))
    f.write("strategy: {}\n".format(args.sample_strategy))

for e in range(args.epoch):
    print("Epoch {}".format(e))
    epoch_time_start = time.time()
    total_loss = 0
    sample_time = 0
    feature_time = 0
    train_time = 0
    fetch_all_time = 0
    update_node_time = 0
    update_edge_time = 0
    cache_edge_ratio_sum = 0
    cache_node_ratio_sum = 0
    cuda_time = 0

    model.train()

    model.mailbox_reset()
    time_start = torch.cuda.Event(enable_timing=True)
    sample_end = torch.cuda.Event(enable_timing=True)
    feature_end = torch.cuda.Event(enable_timing=True)
    cuda_end = torch.cuda.Event(enable_timing=True)
    train_end = torch.cuda.Event(enable_timing=True)
    for i, (target_nodes, ts, eid) in enumerate(get_batch(phase1_df, rand_sampler)):
        time_start.record()
        mfgs = None
        if sampler is not None:
            if args.no_neg:
                pos_root_end = target_nodes.shape[0] * 2 // 3
                mfgs = sampler.sample(
                    target_nodes[:pos_root_end], ts[:pos_root_end])
            else:
                mfgs = sampler.sample(target_nodes, ts)

        # if identity
        mfgs_deliver_to_neighbors = None
        if args.arch_identity:
            mfgs_deliver_to_neighbors = mfgs
            mfgs = node_to_dgl_blocks(target_nodes, ts)
        sample_end.record()

        mfgs_to_cuda(mfgs)
        cuda_end.record()

        mfgs = prepare_input(mfgs, node_feats, edge_feats, combine_first=False)
        feature_end.record()
        # Train
        optimizer.zero_grad()

        # move pre_input_mail to forward()
        neg_sample = 0 if args.no_neg else 1
        pred_pos, pred_neg = model(mfgs, neg_samples=neg_sample)

        loss = creterion(pred_pos, torch.ones_like(pred_pos))
        loss += creterion(pred_neg, torch.zeros_like(pred_neg))
        total_loss += float(loss) * args.batch_size
        loss.backward()

        optimizer.step()

        # MailBox Update:
        model.update_mem_mail(target_nodes, ts, edge_feats, eid,
                              mfgs_deliver_to_neighbors,
                              args.deliver_to_neighbors)

        train_end.record()

        sample_time += time_start.elapsed_time(sample_end)
        cuda_time += sample_end.elapsed_time(cuda_end)
        feature_time += cuda_end.elapsed_time(feature_end)
        train_end.synchronize()
        train_time += feature_end.elapsed_time(train_end)

    epoch_time_end = time.time()
    epoch_time = epoch_time_end - epoch_time_start
    sample_time /= 1000
    cuda_time /= 1000
    feature_time /= 1000
    train_time /= 1000
    # with open("profile.txt", "a") as f:
    #     f.write("Epoch: {}\n".format(e))
    #     Epoch_time = 'Epoch time:{:.2f}s; dataloader time:{:.2f}s sample time:{:.2f}s; cuda time:{:.2f}s; feature time: {:.2f}s train time:{:.2f}s.; fetch time:{:.2f}s ; update node time:{:.2f}s; cache node ratio: {:.2f}; cache edge ratio: {:.2f}\n'.format(
    #         epoch_time, epoch_time - sample_time - feature_time - train_time - cuda_time, sample_time, cuda_time, feature_time, train_time, fetch_all_time, update_node_time, cache_node_ratio_sum / (i + 1), cache_edge_ratio_sum / (i + 1))
    #     f.write(Epoch_time)
    epoch_time_sum += epoch_time

    # Validation
    print("***Start validation at epoch {}***".format(e))
    val_start = time.time()
    ap, auc = val(phase1_val_df, val_rand_sampler, sampler, model, None, node_feats,
                  edge_feats, creterion, no_neg=args.no_neg,
                  identity=args.arch_identity,
                  deliver_to_neighbors=args.deliver_to_neighbors)
    val_end = time.time()
    val_time = val_end - val_start
    print("epoch train time: {} ; val time: {}; val ap:{:4f}; val auc:{:4f}"
          .format(epoch_time, val_time, ap, auc))
    torch.save(model.state_dict(), path_saver)
    if abs(prev_ap - ap) < 1e-5:
        print("early stop at epoch: {}".format(e))
        break

    prev_ap = ap

with open("profile_offline_{}.txt".format(args.model), "a") as f:
    f.write("phase1 training done")
>>>>>>> 8e837c5a
model.load_state_dict(torch.load(path_saver))

print("phase2")
with open("profile_offline_{}_ap.txt".format(args.model), "a") as f_phase2:
    f_phase2.write("*********\n".format(args.retrain))
    f_phase2.write("retrain: {}\n".format(args.retrain))
# Phase2: incremental offline training
phase2_df = df[phase1:-validation_length]
incremental_step = 1000
for i, (target_nodes, ts, eid) in enumerate(get_batch(phase2_df, None, incremental_step)):
    # add to rand_sampler
    src = target_nodes[:incremental_step]
    dst = target_nodes[incremental_step:incremental_step * 2]
    rand_sampler.add_src_dst_list(src, dst)
    # elimnate add edges because all edges are added at first
    ap, auc = val(phase2_df[i * incremental_step: (i + 1) * incremental_step],
                  rand_sampler, sampler, model, None, node_feats, edge_feats, creterion)
    print("already add {}k edges".format(i))
    print("test new edges ap: {} auc: {}".format(ap, auc))

    # save the record
    with open("profile_offline_{}_ap.txt".format(args.model), "a") as f_phase2:
        f_phase2.write("val ap: {}\n".format(ap))

    with open("profile_offline_{}_auc.txt".format(args.model), "a") as f_phase2:
        f_phase2.write("val auc: {}\n".format(auc))

    # retrain by using previous data 50k
    if i % args.retrain == 0 and i != 0:
        # all of the data before
<<<<<<< HEAD
        phase2_retrain_end = phase1 + incremental_step * i
        phase2_train = int(phase2_retrain_end * 0.9 + 1)
        phase2_train_df = df[:phase2_train]
        phase2_val_df = df[phase2_train: phase2_retrain_end]
        # reconstruct the rand_sampler again(may not be necessary)
=======
        phase2_retrain = phase1 + incremental_step * i
        phase2_retrain_val = validation_length  # 10% of the dataset
        phase2_retrain_df = df[:phase2_retrain]
        phase2_retrain_val_df = df[phase2_retrain:
                                   phase2_retrain_val + phase2_retrain]
>>>>>>> 8e837c5a
        rand_sampler = RandEdgeSampler(
            phase2_train_df['src'].to_numpy(), phase2_train_df['dst'].to_numpy())
        val_rand_sampler = RandEdgeSampler(
            phase2_val_df['src'].to_numpy(), phase2_val_df['dst'].to_numpy())

        # TODO: implement weighted sampling and add a parameter to control replay ratio
        # dgraph has been built, no need to build again
<<<<<<< HEAD
        train(args, path_saver, phase2_train_df, rand_sampler,
              phase2_val_df, val_rand_sampler, sampler, model, None,
              node_feats, edge_feats, creterion, optimizer)
=======

        edge_count = dgraph.num_edges()
        node_count = dgraph.num_vertices()
        node_feats, edge_feats = load_feat(
            args.data, rand_de=args.rand_edge_features,
            rand_dn=args.rand_node_features,
            edge_count=edge_count, node_count=node_count)
        # for test
        node_feats = None

        gnn_dim_node = 0 if node_feats is None else node_feats.shape[1]
        gnn_dim_edge = 0 if edge_feats is None else edge_feats.shape[1]

        args.arch_identity = args.model in ['JODIE', 'APAN']

        pinned_nfeat_buffs, pinned_efeat_buffs = get_pinned_buffers(
            args.sample_neighbor, args.sample_history, args.batch_size, node_feats, edge_feats)

        if not args.no_sample:
            sampler = TemporalSampler(dgraph,
                                      fanouts=args.sample_neighbor,
                                      strategy=args.sample_strategy,
                                      num_snapshots=args.sample_history,
                                      snapshot_time_window=args.sample_duration,
                                      prop_time=args.prop_time,
                                      reverse=args.deliver_to_neighbors,
                                      seed=args.seed)
        creterion = torch.nn.BCEWithLogitsLoss()
        optimizer = torch.optim.Adam(model.parameters(), lr=args.lr)

        best_ap = 0
        best_e = 0
        best_auc = 0

        prev_ap = 1e10
        prev_auc = 1e10

        epoch_time_sum = 0
        early_stop = False

        for e in range(args.epoch):
            print("{}th retrain with Epoch {}".format(i//50, e))
            epoch_time_start = time.time()
            total_loss = 0
            sample_time = 0
            feature_time = 0
            train_time = 0
            fetch_all_time = 0
            update_node_time = 0
            update_edge_time = 0
            cache_edge_ratio_sum = 0
            cache_node_ratio_sum = 0
            cuda_time = 0

            model.train()

            model.mailbox_reset()
            time_start = torch.cuda.Event(enable_timing=True)
            sample_end = torch.cuda.Event(enable_timing=True)
            feature_end = torch.cuda.Event(enable_timing=True)
            cuda_end = torch.cuda.Event(enable_timing=True)
            train_end = torch.cuda.Event(enable_timing=True)

            for _, (target_nodes, ts, eid) in enumerate(get_batch(phase2_retrain_df, rand_sampler)):
                time_start.record()
                mfgs = None
                if sampler is not None:
                    if args.no_neg:
                        pos_root_end = target_nodes.shape[0] * 2 // 3
                        mfgs = sampler.sample(
                            target_nodes[:pos_root_end], ts[:pos_root_end])
                    else:
                        mfgs = sampler.sample(target_nodes, ts)

                # if identity
                mfgs_deliver_to_neighbors = None
                if args.arch_identity:
                    mfgs_deliver_to_neighbors = mfgs
                    mfgs = node_to_dgl_blocks(target_nodes, ts)
                sample_end.record()

                mfgs_to_cuda(mfgs)
                cuda_end.record()

                mfgs = prepare_input(
                    mfgs, node_feats, edge_feats, combine_first=False)
                feature_end.record()
                # Train
                optimizer.zero_grad()

                # move pre_input_mail to forward()
                neg_sample = 0 if args.no_neg else 1
                pred_pos, pred_neg = model(mfgs, neg_samples=neg_sample)

                loss = creterion(pred_pos, torch.ones_like(pred_pos))
                loss += creterion(pred_neg, torch.zeros_like(pred_neg))
                total_loss += float(loss) * args.batch_size
                loss.backward()

                optimizer.step()

                # MailBox Update:
                model.update_mem_mail(target_nodes, ts, edge_feats, eid,
                                      mfgs_deliver_to_neighbors,
                                      args.deliver_to_neighbors)

                train_end.record()

                sample_time += time_start.elapsed_time(sample_end)
                cuda_time += sample_end.elapsed_time(cuda_end)
                feature_time += cuda_end.elapsed_time(feature_end)
                train_end.synchronize()
                train_time += feature_end.elapsed_time(train_end)

            epoch_time_end = time.time()
            epoch_time = epoch_time_end - epoch_time_start
            sample_time /= 1000
            cuda_time /= 1000
            feature_time /= 1000
            train_time /= 1000

            epoch_time_sum += epoch_time

            # Validation in epoch
            print("***Start retrain validation at epoch {}***".format(e))
            val_start = time.time()
            ap, auc = val(phase2_retrain_val_df, val_rand_sampler, sampler, model, None, node_feats,
                          edge_feats, creterion, no_neg=args.no_neg,
                          identity=args.arch_identity,
                          deliver_to_neighbors=args.deliver_to_neighbors)
            val_end = time.time()
            val_time = val_end - val_start
            print("epoch train time: {} ; val time: {}; val ap:{:4f}; val auc:{:4f}"
                  .format(epoch_time, val_time, ap, auc))

            # early stop
            if abs(ap - prev_ap) < 1e-4:
                print("Retrain Model Early Stop with ap:{}, prev_ap:{}".format(
                    ap, prev_ap))
                print("Retrain Model Early Stop with auc:{}, prev_auc:{}".format(
                    auc, prev_auc))
                early_stop = True
                print("early stop at {} epoch\n".format(e))
                break

            prev_ap = ap
            prev_auc = auc

>>>>>>> 8e837c5a

with open("profile_offline_{}_ap.txt".format(args.model), "a") as f_phase2:
    f_phase2.write("********\n")
    f_phase2.write("\n")

with open("profile_offline_{}_auc.txt".format(args.model), "a") as f_phase2:
    f_phase2.write("********\n")
    f_phase2.write("\n")<|MERGE_RESOLUTION|>--- conflicted
+++ resolved
@@ -256,7 +256,7 @@
         val_time = val_end - val_start
         print("epoch train time: {} ; val time: {}; val ap:{:4f}; val auc:{:4f}"
               .format(epoch_time, val_time, ap, auc))
-        # torch.save(model.state_dict(), path_saver)
+        torch.save(model.state_dict(), path_saver)
         if abs(prev_ap - ap) < 1e-5:
             print("early stop at epoch: {}".format(e))
             break
@@ -319,135 +319,14 @@
 creterion = torch.nn.BCEWithLogitsLoss()
 optimizer = torch.optim.Adam(model.parameters(), lr=args.lr)
 
-<<<<<<< HEAD
 train(args, path_saver, phase1_train_df, rand_sampler,
       phase1_val_df, val_rand_sampler, sampler, model, None,
-      node_feats, edge_feats, creterion, optimizer)
+      node_feats, edge_feats, creterion)
 
 # phase1 training done
 # update rand_sampler
 rand_sampler.add_src_dst_list(phase1_val_df['src'].to_numpy(),
                               phase1_val_df['dst'].to_numpy())
-=======
-best_ap = 0
-best_e = 0
-best_auc = 0
-
-epoch_time_sum = 0
-
-prev_ap = 1e10
-
-with open("profile_offline_{}.txt".format(args.model), "a") as f:
-    f.write("\n")
-    f.write("Data: {}\n".format(args.data))
-    f.write("strategy: {}\n".format(args.sample_strategy))
-
-for e in range(args.epoch):
-    print("Epoch {}".format(e))
-    epoch_time_start = time.time()
-    total_loss = 0
-    sample_time = 0
-    feature_time = 0
-    train_time = 0
-    fetch_all_time = 0
-    update_node_time = 0
-    update_edge_time = 0
-    cache_edge_ratio_sum = 0
-    cache_node_ratio_sum = 0
-    cuda_time = 0
-
-    model.train()
-
-    model.mailbox_reset()
-    time_start = torch.cuda.Event(enable_timing=True)
-    sample_end = torch.cuda.Event(enable_timing=True)
-    feature_end = torch.cuda.Event(enable_timing=True)
-    cuda_end = torch.cuda.Event(enable_timing=True)
-    train_end = torch.cuda.Event(enable_timing=True)
-    for i, (target_nodes, ts, eid) in enumerate(get_batch(phase1_df, rand_sampler)):
-        time_start.record()
-        mfgs = None
-        if sampler is not None:
-            if args.no_neg:
-                pos_root_end = target_nodes.shape[0] * 2 // 3
-                mfgs = sampler.sample(
-                    target_nodes[:pos_root_end], ts[:pos_root_end])
-            else:
-                mfgs = sampler.sample(target_nodes, ts)
-
-        # if identity
-        mfgs_deliver_to_neighbors = None
-        if args.arch_identity:
-            mfgs_deliver_to_neighbors = mfgs
-            mfgs = node_to_dgl_blocks(target_nodes, ts)
-        sample_end.record()
-
-        mfgs_to_cuda(mfgs)
-        cuda_end.record()
-
-        mfgs = prepare_input(mfgs, node_feats, edge_feats, combine_first=False)
-        feature_end.record()
-        # Train
-        optimizer.zero_grad()
-
-        # move pre_input_mail to forward()
-        neg_sample = 0 if args.no_neg else 1
-        pred_pos, pred_neg = model(mfgs, neg_samples=neg_sample)
-
-        loss = creterion(pred_pos, torch.ones_like(pred_pos))
-        loss += creterion(pred_neg, torch.zeros_like(pred_neg))
-        total_loss += float(loss) * args.batch_size
-        loss.backward()
-
-        optimizer.step()
-
-        # MailBox Update:
-        model.update_mem_mail(target_nodes, ts, edge_feats, eid,
-                              mfgs_deliver_to_neighbors,
-                              args.deliver_to_neighbors)
-
-        train_end.record()
-
-        sample_time += time_start.elapsed_time(sample_end)
-        cuda_time += sample_end.elapsed_time(cuda_end)
-        feature_time += cuda_end.elapsed_time(feature_end)
-        train_end.synchronize()
-        train_time += feature_end.elapsed_time(train_end)
-
-    epoch_time_end = time.time()
-    epoch_time = epoch_time_end - epoch_time_start
-    sample_time /= 1000
-    cuda_time /= 1000
-    feature_time /= 1000
-    train_time /= 1000
-    # with open("profile.txt", "a") as f:
-    #     f.write("Epoch: {}\n".format(e))
-    #     Epoch_time = 'Epoch time:{:.2f}s; dataloader time:{:.2f}s sample time:{:.2f}s; cuda time:{:.2f}s; feature time: {:.2f}s train time:{:.2f}s.; fetch time:{:.2f}s ; update node time:{:.2f}s; cache node ratio: {:.2f}; cache edge ratio: {:.2f}\n'.format(
-    #         epoch_time, epoch_time - sample_time - feature_time - train_time - cuda_time, sample_time, cuda_time, feature_time, train_time, fetch_all_time, update_node_time, cache_node_ratio_sum / (i + 1), cache_edge_ratio_sum / (i + 1))
-    #     f.write(Epoch_time)
-    epoch_time_sum += epoch_time
-
-    # Validation
-    print("***Start validation at epoch {}***".format(e))
-    val_start = time.time()
-    ap, auc = val(phase1_val_df, val_rand_sampler, sampler, model, None, node_feats,
-                  edge_feats, creterion, no_neg=args.no_neg,
-                  identity=args.arch_identity,
-                  deliver_to_neighbors=args.deliver_to_neighbors)
-    val_end = time.time()
-    val_time = val_end - val_start
-    print("epoch train time: {} ; val time: {}; val ap:{:4f}; val auc:{:4f}"
-          .format(epoch_time, val_time, ap, auc))
-    torch.save(model.state_dict(), path_saver)
-    if abs(prev_ap - ap) < 1e-5:
-        print("early stop at epoch: {}".format(e))
-        break
-
-    prev_ap = ap
-
-with open("profile_offline_{}.txt".format(args.model), "a") as f:
-    f.write("phase1 training done")
->>>>>>> 8e837c5a
 model.load_state_dict(torch.load(path_saver))
 
 print("phase2")
@@ -455,7 +334,7 @@
     f_phase2.write("*********\n".format(args.retrain))
     f_phase2.write("retrain: {}\n".format(args.retrain))
 # Phase2: incremental offline training
-phase2_df = df[phase1:-validation_length]
+phase2_df = df[phase1:]
 incremental_step = 1000
 for i, (target_nodes, ts, eid) in enumerate(get_batch(phase2_df, None, incremental_step)):
     # add to rand_sampler
@@ -478,180 +357,20 @@
     # retrain by using previous data 50k
     if i % args.retrain == 0 and i != 0:
         # all of the data before
-<<<<<<< HEAD
         phase2_retrain_end = phase1 + incremental_step * i
         phase2_train = int(phase2_retrain_end * 0.9 + 1)
         phase2_train_df = df[:phase2_train]
         phase2_val_df = df[phase2_train: phase2_retrain_end]
         # reconstruct the rand_sampler again(may not be necessary)
-=======
-        phase2_retrain = phase1 + incremental_step * i
-        phase2_retrain_val = validation_length  # 10% of the dataset
-        phase2_retrain_df = df[:phase2_retrain]
-        phase2_retrain_val_df = df[phase2_retrain:
-                                   phase2_retrain_val + phase2_retrain]
->>>>>>> 8e837c5a
         rand_sampler = RandEdgeSampler(
             phase2_train_df['src'].to_numpy(), phase2_train_df['dst'].to_numpy())
         val_rand_sampler = RandEdgeSampler(
             phase2_val_df['src'].to_numpy(), phase2_val_df['dst'].to_numpy())
 
-        # TODO: implement weighted sampling and add a parameter to control replay ratio
         # dgraph has been built, no need to build again
-<<<<<<< HEAD
         train(args, path_saver, phase2_train_df, rand_sampler,
               phase2_val_df, val_rand_sampler, sampler, model, None,
               node_feats, edge_feats, creterion, optimizer)
-=======
-
-        edge_count = dgraph.num_edges()
-        node_count = dgraph.num_vertices()
-        node_feats, edge_feats = load_feat(
-            args.data, rand_de=args.rand_edge_features,
-            rand_dn=args.rand_node_features,
-            edge_count=edge_count, node_count=node_count)
-        # for test
-        node_feats = None
-
-        gnn_dim_node = 0 if node_feats is None else node_feats.shape[1]
-        gnn_dim_edge = 0 if edge_feats is None else edge_feats.shape[1]
-
-        args.arch_identity = args.model in ['JODIE', 'APAN']
-
-        pinned_nfeat_buffs, pinned_efeat_buffs = get_pinned_buffers(
-            args.sample_neighbor, args.sample_history, args.batch_size, node_feats, edge_feats)
-
-        if not args.no_sample:
-            sampler = TemporalSampler(dgraph,
-                                      fanouts=args.sample_neighbor,
-                                      strategy=args.sample_strategy,
-                                      num_snapshots=args.sample_history,
-                                      snapshot_time_window=args.sample_duration,
-                                      prop_time=args.prop_time,
-                                      reverse=args.deliver_to_neighbors,
-                                      seed=args.seed)
-        creterion = torch.nn.BCEWithLogitsLoss()
-        optimizer = torch.optim.Adam(model.parameters(), lr=args.lr)
-
-        best_ap = 0
-        best_e = 0
-        best_auc = 0
-
-        prev_ap = 1e10
-        prev_auc = 1e10
-
-        epoch_time_sum = 0
-        early_stop = False
-
-        for e in range(args.epoch):
-            print("{}th retrain with Epoch {}".format(i//50, e))
-            epoch_time_start = time.time()
-            total_loss = 0
-            sample_time = 0
-            feature_time = 0
-            train_time = 0
-            fetch_all_time = 0
-            update_node_time = 0
-            update_edge_time = 0
-            cache_edge_ratio_sum = 0
-            cache_node_ratio_sum = 0
-            cuda_time = 0
-
-            model.train()
-
-            model.mailbox_reset()
-            time_start = torch.cuda.Event(enable_timing=True)
-            sample_end = torch.cuda.Event(enable_timing=True)
-            feature_end = torch.cuda.Event(enable_timing=True)
-            cuda_end = torch.cuda.Event(enable_timing=True)
-            train_end = torch.cuda.Event(enable_timing=True)
-
-            for _, (target_nodes, ts, eid) in enumerate(get_batch(phase2_retrain_df, rand_sampler)):
-                time_start.record()
-                mfgs = None
-                if sampler is not None:
-                    if args.no_neg:
-                        pos_root_end = target_nodes.shape[0] * 2 // 3
-                        mfgs = sampler.sample(
-                            target_nodes[:pos_root_end], ts[:pos_root_end])
-                    else:
-                        mfgs = sampler.sample(target_nodes, ts)
-
-                # if identity
-                mfgs_deliver_to_neighbors = None
-                if args.arch_identity:
-                    mfgs_deliver_to_neighbors = mfgs
-                    mfgs = node_to_dgl_blocks(target_nodes, ts)
-                sample_end.record()
-
-                mfgs_to_cuda(mfgs)
-                cuda_end.record()
-
-                mfgs = prepare_input(
-                    mfgs, node_feats, edge_feats, combine_first=False)
-                feature_end.record()
-                # Train
-                optimizer.zero_grad()
-
-                # move pre_input_mail to forward()
-                neg_sample = 0 if args.no_neg else 1
-                pred_pos, pred_neg = model(mfgs, neg_samples=neg_sample)
-
-                loss = creterion(pred_pos, torch.ones_like(pred_pos))
-                loss += creterion(pred_neg, torch.zeros_like(pred_neg))
-                total_loss += float(loss) * args.batch_size
-                loss.backward()
-
-                optimizer.step()
-
-                # MailBox Update:
-                model.update_mem_mail(target_nodes, ts, edge_feats, eid,
-                                      mfgs_deliver_to_neighbors,
-                                      args.deliver_to_neighbors)
-
-                train_end.record()
-
-                sample_time += time_start.elapsed_time(sample_end)
-                cuda_time += sample_end.elapsed_time(cuda_end)
-                feature_time += cuda_end.elapsed_time(feature_end)
-                train_end.synchronize()
-                train_time += feature_end.elapsed_time(train_end)
-
-            epoch_time_end = time.time()
-            epoch_time = epoch_time_end - epoch_time_start
-            sample_time /= 1000
-            cuda_time /= 1000
-            feature_time /= 1000
-            train_time /= 1000
-
-            epoch_time_sum += epoch_time
-
-            # Validation in epoch
-            print("***Start retrain validation at epoch {}***".format(e))
-            val_start = time.time()
-            ap, auc = val(phase2_retrain_val_df, val_rand_sampler, sampler, model, None, node_feats,
-                          edge_feats, creterion, no_neg=args.no_neg,
-                          identity=args.arch_identity,
-                          deliver_to_neighbors=args.deliver_to_neighbors)
-            val_end = time.time()
-            val_time = val_end - val_start
-            print("epoch train time: {} ; val time: {}; val ap:{:4f}; val auc:{:4f}"
-                  .format(epoch_time, val_time, ap, auc))
-
-            # early stop
-            if abs(ap - prev_ap) < 1e-4:
-                print("Retrain Model Early Stop with ap:{}, prev_ap:{}".format(
-                    ap, prev_ap))
-                print("Retrain Model Early Stop with auc:{}, prev_auc:{}".format(
-                    auc, prev_auc))
-                early_stop = True
-                print("early stop at {} epoch\n".format(e))
-                break
-
-            prev_ap = ap
-            prev_auc = auc
-
->>>>>>> 8e837c5a
 
 with open("profile_offline_{}_ap.txt".format(args.model), "a") as f_phase2:
     f_phase2.write("********\n")
