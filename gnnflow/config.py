--- conflicted
+++ resolved
@@ -119,13 +119,8 @@
     "minimum_block_size": 62,
     "blocks_to_preallocate": 1024,
     "insertion_policy": "insert",
-<<<<<<< HEAD
-    "undirected": True,
-    "node_feature": False,
-=======
     "undirected": False,
     "node_feature": True,
->>>>>>> 4b111456
     "edge_feature": True,
     "batch_size": 600
 }
