from typing import Tuple
import pandas as pd
import numpy as np
import random
import torch
from .dynamic_graph import DynamicGraph
import os


def load_graph(data_dir: str = None, dataset: str = 'REDDIT') -> Tuple[pd.DataFrame, pd.DataFrame, pd.DataFrame]:
    if data_dir is not None:
        if dataset is not None:
            path = os.path.join(data_dir, dataset, 'edges.csv')
            if os.path.exists(path):
                df = pd.read_csv(path)
    else:
        data_dir = os.path.dirname(__file__)
        path = data_dir + '/data/{}/edges.csv'.format(dataset)
        if os.path.exists(path):
            df = pd.read_csv(path)
    
    train_edge_end = df[df['ext_roll'].gt(0)].index[0]
    val_edge_end = df[df['ext_roll'].gt(1)].index[0]
    train_df = df[:train_edge_end]
    val_df = df[train_edge_end:val_edge_end]
    test_df = df[val_edge_end:]
    
    return train_df, val_df, test_df

def load_feat(data_dir: str = None, dataset: str = 'REDDIT', rand_de=0, rand_dn=0) -> Tuple[torch.Tensor, torch.Tensor]:
    node_feats = None
    if data_dir is None:
        data_dir = os.path.dirname(__file__)
<<<<<<< HEAD
        data_dir = os.path.join(data_dir, 'data')
=======
        
>>>>>>> f036e5a5
    dataset_path = os.path.join(data_dir, dataset)

    node_feat_path = os.path.join(dataset_path, 'node_features.pt')
    if os.path.exists(node_feat_path):
        node_feats = torch.load(node_feat_path)
        if node_feats.dtyep == torch.bool:
            node_feats = node_feats.type(torch.float32)
<<<<<<< HEAD
    edge_feat_path = os.path.join(dataset_path, 'edge_features.pt')
=======
    edge_feat_path = os.path.join(dataset_path, 'node_features.pt')
>>>>>>> f036e5a5
    
    edge_feats = None
    if os.path.exists(edge_feat_path):
        edge_feats = torch.load(edge_feat_path)
        if edge_feats.dtype == torch.bool:
            edge_feats = edge_feats.type(torch.float32)
    
    if rand_de > 0:
        if dataset == 'LASTFM':
            edge_feats = torch.randn(1293103, rand_de)
        elif dataset == 'MOOC':
            edge_feats = torch.randn(411749, rand_de)
    if rand_dn > 0:
        if dataset == 'LASTFM':
            node_feats = torch.randn(1980, rand_dn)
        elif dataset == 'MOOC':
            edge_feats = torch.randn(7144, rand_dn)
            
    return node_feats, edge_feats

def get_batch(df: pd.DataFrame, batch_size: int = 600, mode='train') -> Tuple[torch.Tensor, torch.Tensor]:
    
    group_indexes = list()
    
    group_indexes.append(np.array(df.index // batch_size))
    for _, rows in df.groupby(group_indexes[random.randint(0, len(group_indexes) - 1)]):
        # np.random.randint(self.num_nodes, size=n)
        # TODO: wrap a neglink sampler
        length = np.max(np.array(df['dst'], dtype=int))
<<<<<<< HEAD

        target_nodes = np.concatenate([rows.src.values, rows.dst.values, np.random.randint(length, size=len(rows.src.values))]).astype(np.long)
        ts = np.concatenate([rows.time.values, rows.time.values, rows.time.values]).astype(np.float32)
        # TODO: align with our edge id
        eid = rows['Unnamed: 0'].values

        yield target_nodes, ts, eid
    
def build_dynamic_graph(df: pd.DataFrame, block_size: int = 1024, add_reverse: bool = True) -> DynamicGraph:

    src = df['src'].to_numpy()
    dst = df['dst'].to_numpy()
    ts = df['time'].to_numpy()

    dgraph = DynamicGraph(block_size=block_size)
    dgraph.add_edges(src, dst, ts, add_reverse=add_reverse)
=======
        # TODO: eliminate np to tensor
        target_nodes = np.concatenate([rows.src.values, rows.dst.values, np.random.randint(length, size=len(rows.src.values))]).astype(int)
        ts = np.concatenate([rows.time.values, rows.time.values, rows.time.values]).astype(np.float32)
        # TODO: align with our edge id
        eid = rows['Unnamed: 0'].values
        yield torch.tensor(target_nodes, dtype=torch.long), torch.tensor(ts, dtype=torch.float32), eid
        
    
def build_dynamic_graph(df: pd.DataFrame, block_size: int = 1024) -> DynamicGraph:

    src = torch.tensor(df['src'].to_numpy(), dtype=torch.long)
    dst = torch.tensor(df['dst'].to_numpy(), dtype=torch.long)
    ts = torch.tensor(df['time'].to_numpy(), dtype=torch.float32)

    dgraph = DynamicGraph(block_size=block_size)
    dgraph.add_edges(src, dst, ts)
>>>>>>> f036e5a5

    return dgraph<|MERGE_RESOLUTION|>--- conflicted
+++ resolved
@@ -31,11 +31,8 @@
     node_feats = None
     if data_dir is None:
         data_dir = os.path.dirname(__file__)
-<<<<<<< HEAD
         data_dir = os.path.join(data_dir, 'data')
-=======
-        
->>>>>>> f036e5a5
+
     dataset_path = os.path.join(data_dir, dataset)
 
     node_feat_path = os.path.join(dataset_path, 'node_features.pt')
@@ -43,11 +40,8 @@
         node_feats = torch.load(node_feat_path)
         if node_feats.dtyep == torch.bool:
             node_feats = node_feats.type(torch.float32)
-<<<<<<< HEAD
+
     edge_feat_path = os.path.join(dataset_path, 'edge_features.pt')
-=======
-    edge_feat_path = os.path.join(dataset_path, 'node_features.pt')
->>>>>>> f036e5a5
     
     edge_feats = None
     if os.path.exists(edge_feat_path):
@@ -77,7 +71,6 @@
         # np.random.randint(self.num_nodes, size=n)
         # TODO: wrap a neglink sampler
         length = np.max(np.array(df['dst'], dtype=int))
-<<<<<<< HEAD
 
         target_nodes = np.concatenate([rows.src.values, rows.dst.values, np.random.randint(length, size=len(rows.src.values))]).astype(np.long)
         ts = np.concatenate([rows.time.values, rows.time.values, rows.time.values]).astype(np.float32)
@@ -94,23 +87,5 @@
 
     dgraph = DynamicGraph(block_size=block_size)
     dgraph.add_edges(src, dst, ts, add_reverse=add_reverse)
-=======
-        # TODO: eliminate np to tensor
-        target_nodes = np.concatenate([rows.src.values, rows.dst.values, np.random.randint(length, size=len(rows.src.values))]).astype(int)
-        ts = np.concatenate([rows.time.values, rows.time.values, rows.time.values]).astype(np.float32)
-        # TODO: align with our edge id
-        eid = rows['Unnamed: 0'].values
-        yield torch.tensor(target_nodes, dtype=torch.long), torch.tensor(ts, dtype=torch.float32), eid
-        
-    
-def build_dynamic_graph(df: pd.DataFrame, block_size: int = 1024) -> DynamicGraph:
-
-    src = torch.tensor(df['src'].to_numpy(), dtype=torch.long)
-    dst = torch.tensor(df['dst'].to_numpy(), dtype=torch.long)
-    ts = torch.tensor(df['time'].to_numpy(), dtype=torch.float32)
-
-    dgraph = DynamicGraph(block_size=block_size)
-    dgraph.add_edges(src, dst, ts)
->>>>>>> f036e5a5
 
     return dgraph